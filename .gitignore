--- conflicted
+++ resolved
@@ -108,20 +108,11 @@
 # Web Console Certificates (Phase 2: mTLS + JWT)
 # CRITICAL: Never commit private keys to version control
 apps/web_console/certs/*.key
-<<<<<<< HEAD
 apps/web_console/certs/*.pem  # Deny all .pem files by default (OpenSSL private key format)
-=======
-apps/web_console/certs/*.pem
->>>>>>> 0c67fb35
 apps/web_console/certs/jwt_private.key
 # Allow certificate files (public data)
 !apps/web_console/certs/*.crt
 !apps/web_console/certs/README.md
-<<<<<<< HEAD
 # Allow specific public .pem files (needed for JWT validation and CA certificates)
 !apps/web_console/certs/jwt_public.pem
-!apps/web_console/certs/ca.pem
-=======
-# Allow JWT public key (public data, needed for JWT validation)
-!apps/web_console/certs/jwt_public.pem
->>>>>>> 0c67fb35
+!apps/web_console/certs/ca.pem