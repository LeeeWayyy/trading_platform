"""
Integration test for the complete T1 data pipeline.

This test demonstrates the full ETL pipeline working end-to-end with
realistic multi-symbol data including splits, dividends, and outliers.

Test Scenario:
- 3 symbols: AAPL (with split), MSFT (with dividend), GOOGL (with outlier)
- 20 days of data per symbol
- Validates all components working together:
  1. Freshness check
  2. Corporate action adjustment
  3. Quality gate (outlier detection)
  4. File persistence
  5. Data loading

This is the "realistic scenario" test from ADR-0001.
"""

import shutil
import tempfile
from datetime import UTC, date, datetime
from pathlib import Path

import polars as pl

from libs.data_pipeline.etl import load_adjusted_data, run_etl_pipeline
from tests.fixtures.mock_data import create_multi_symbol_data


class TestCompleteDataPipeline:
    """Integration test for complete T1 pipeline."""

    def test_end_to_end_pipeline_realistic_scenario(self):
        """
        End-to-end test with realistic multi-symbol data.

        This demonstrates the complete T1 implementation working correctly:
        - AAPL: 4-for-1 split on day 10
        - MSFT: $2 dividend on day 10
        - GOOGL: 50% outlier on day 10 (should be quarantined)
        """
        # Create test data
        test_data = create_multi_symbol_data(
            symbols=["AAPL", "MSFT", "GOOGL"],
            num_days=20,
            include_split=True,
            include_dividend=True,
            include_outlier=True,
        )

        raw_data = test_data["raw_data"]
        splits = test_data.get("splits")
        dividends = test_data.get("dividends")

        # Create temporary output directory
        temp_dir = Path(tempfile.mkdtemp())

        try:
            # Run complete pipeline
            result = run_etl_pipeline(
                raw_data=raw_data,
                splits_df=splits,
                dividends_df=dividends,
<<<<<<< HEAD
                freshness_minutes=10_000_000,  # Large value to disable for mock/historical data
=======
                freshness_minutes=99999999,  # Effectively disable for mock data (~190 years)
>>>>>>> 45317f98
                outlier_threshold=0.30,
                output_dir=temp_dir,
                run_date=date(2024, 1, 15),
            )

            # === Validate Results ===

            # 1. Check that all symbols were processed
            assert "AAPL" in result["stats"]["symbols_processed"]
            assert "MSFT" in result["stats"]["symbols_processed"]
            assert "GOOGL" in result["stats"]["symbols_processed"]

            # 2. Check that GOOGL outlier was quarantined
            quarantined = result["quarantined"]
            assert len(quarantined) > 0, "Expected outlier to be quarantined"

            # All quarantined should be GOOGL (has the outlier)
            assert all(quarantined["symbol"] == "GOOGL")

            # Quarantine should have reason
            assert "reason" in quarantined.columns
            assert "outlier" in quarantined["reason"][0]

            # 3. Check that AAPL split was adjusted correctly
            adjusted = result["adjusted"]
            aapl_data = adjusted.filter(pl.col("symbol") == "AAPL").sort("date")

            # After adjustment, prices should be continuous (no 75% drop)
            aapl_closes = aapl_data["close"].to_list()

            # Calculate returns to verify continuity
            returns = []
            for i in range(1, len(aapl_closes)):
                ret = abs((aapl_closes[i] - aapl_closes[i - 1]) / aapl_closes[i - 1])
                returns.append(ret)

            # All returns should be small (< 5%) after adjustment
            max_return = max(returns) if returns else 0
            assert max_return < 0.05, f"Expected continuous prices, got max return {max_return:.2%}"

            # 4. Check that MSFT dividend was adjusted
            msft_data = adjusted.filter(pl.col("symbol") == "MSFT").sort("date")

            # Prices should be continuous (no sudden $2 drop)
            msft_closes = msft_data["close"].to_list()
            msft_returns = []
            for i in range(1, len(msft_closes)):
                ret = abs((msft_closes[i] - msft_closes[i - 1]) / msft_closes[i - 1])
                msft_returns.append(ret)

            max_msft_return = max(msft_returns) if msft_returns else 0
            assert max_msft_return < 0.05, "Expected continuous prices after dividend adjustment"

            # 5. Check file persistence
            adjusted_dir = temp_dir / "adjusted" / "2024-01-15"
            quarantine_dir = temp_dir / "quarantine" / "2024-01-15"

            # Adjusted files should exist for all symbols
            assert (adjusted_dir / "AAPL.parquet").exists()
            assert (adjusted_dir / "MSFT.parquet").exists()
            # GOOGL might be partially quarantined, so it may or may not have adjusted file

            # Quarantine file should exist for GOOGL
            assert (quarantine_dir / "GOOGL.parquet").exists()

            # 6. Test loading data back
            loaded = load_adjusted_data(symbols=["AAPL", "MSFT"], data_dir=temp_dir / "adjusted")

            assert len(loaded) > 0
            assert set(loaded["symbol"].unique().to_list()).issubset({"AAPL", "MSFT"})

            # 7. Validate statistics
            stats = result["stats"]
            assert stats["input_rows"] > 0
            assert stats["adjusted_rows"] > 0
            assert stats["quarantined_rows"] > 0

            # Input should equal adjusted + quarantined
            assert stats["input_rows"] == stats["adjusted_rows"] + stats["quarantined_rows"]

            print("\n=== Integration Test Results ===")
            print(f"Input rows: {stats['input_rows']}")
            print(f"Adjusted rows: {stats['adjusted_rows']}")
            print(f"Quarantined rows: {stats['quarantined_rows']}")
            print(f"Symbols processed: {stats['symbols_processed']}")
            print(f"Outliers detected: {len(quarantined)} rows")
            print("✓ All validations passed!")

        finally:
            # Clean up
            shutil.rmtree(temp_dir)

    def test_pipeline_with_no_corporate_actions(self):
        """Pipeline should work correctly with no corporate actions."""
        # Create simple data without any CAs
        raw_data = pl.DataFrame(
            {
                "symbol": ["AAPL"] * 5,
                "date": ["2024-01-10", "2024-01-11", "2024-01-12", "2024-01-15", "2024-01-16"],
                "open": [149.0, 150.5, 151.0, 152.0, 151.5],
                "high": [151.0, 152.0, 153.0, 154.0, 153.0],
                "low": [148.0, 149.0, 150.0, 151.0, 150.0],
                "close": [150.0, 151.0, 152.0, 153.0, 152.0],
                "volume": [1_000_000, 1_100_000, 1_200_000, 1_300_000, 1_250_000],
                "timestamp": [datetime.now(UTC)] * 5,
            }
        )

        result = run_etl_pipeline(
            raw_data=raw_data, splits_df=None, dividends_df=None, output_dir=None
        )

        # All data should pass through unchanged
        assert len(result["adjusted"]) == 5
        assert len(result["quarantined"]) == 0

        # Data should be identical to input (no adjustments)
        adjusted = result["adjusted"]
        assert all(adjusted["close"] == raw_data["close"])

    def test_pipeline_handles_all_quarantined(self):
        """Pipeline should handle case where all data is quarantined."""
        # Create data with all outliers (wildly volatile)
        raw_data = pl.DataFrame(
            {
                "symbol": ["AAPL"] * 5,
                "date": ["2024-01-10", "2024-01-11", "2024-01-12", "2024-01-15", "2024-01-16"],
                "open": [100.0, 200.0, 50.0, 300.0, 25.0],
                "high": [110.0, 220.0, 60.0, 320.0, 35.0],
                "low": [95.0, 180.0, 45.0, 280.0, 20.0],
                "close": [100.0, 200.0, 50.0, 300.0, 25.0],  # Huge swings
                "volume": [1_000_000, 5_000_000, 2_000_000, 8_000_000, 1_500_000],
                "timestamp": [datetime.now(UTC)] * 5,
            }
        )

        result = run_etl_pipeline(raw_data=raw_data, outlier_threshold=0.30, output_dir=None)

        # Most or all should be quarantined (except first row which can't be flagged)
        assert len(result["quarantined"]) >= 3
        assert result["stats"]["quarantined_rows"] >= 3

    def test_pipeline_performance_target(self):
        """
        Pipeline should process ~750 rows in < 1 second.

        Performance target from ADR-0001:
        - Process 252 days × 3 symbols (756 rows) in <1 second
        """
        import time

        # Create data: 252 days × 3 symbols = 756 rows
        test_data = create_multi_symbol_data(
            symbols=["AAPL", "MSFT", "GOOGL"],
            num_days=252,
            include_split=False,  # No CAs to measure baseline performance
            include_dividend=False,
            include_outlier=False,
        )

        raw_data = test_data["raw_data"]

        # Measure execution time
        start = time.time()

        result = run_etl_pipeline(
            raw_data=raw_data,
            freshness_minutes=999999,  # Disable for mock data
            output_dir=None,  # Skip disk I/O for pure processing time
        )

        elapsed = time.time() - start

        print("\n=== Performance Test ===")
        print(f"Rows processed: {result['stats']['input_rows']}")
        print(f"Time elapsed: {elapsed:.3f} seconds")
        print(f"Throughput: {result['stats']['input_rows'] / elapsed:.0f} rows/second")

        # Should complete in under 1 second (generous for CI environments)
        assert elapsed < 2.0, f"Pipeline too slow: {elapsed:.2f}s for {len(raw_data)} rows"

    def test_data_immutability(self):
        """Pipeline should not modify input data (immutability)."""
        # Create test data
        raw_data = pl.DataFrame(
            {
                "symbol": ["AAPL"] * 3,
                "date": ["2024-01-10", "2024-01-11", "2024-01-12"],
                "open": [149.0, 150.5, 151.0],
                "high": [151.0, 152.0, 153.0],
                "low": [148.0, 149.0, 150.0],
                "close": [150.0, 151.0, 152.0],
                "volume": [1_000_000, 1_100_000, 1_200_000],
                "timestamp": [datetime.now(UTC)] * 3,
            }
        )

        # Save original data for comparison
        original_close = raw_data["close"].to_list()

        # Run pipeline
        _result = run_etl_pipeline(raw_data, output_dir=None)

        # Original data should be unchanged
        assert raw_data["close"].to_list() == original_close

        print("\n✓ Data immutability verified - input data unchanged after pipeline")<|MERGE_RESOLUTION|>--- conflicted
+++ resolved
@@ -62,11 +62,7 @@
                 raw_data=raw_data,
                 splits_df=splits,
                 dividends_df=dividends,
-<<<<<<< HEAD
-                freshness_minutes=10_000_000,  # Large value to disable for mock/historical data
-=======
                 freshness_minutes=99999999,  # Effectively disable for mock data (~190 years)
->>>>>>> 45317f98
                 outlier_threshold=0.30,
                 output_dir=temp_dir,
                 run_date=date(2024, 1, 15),
